--- conflicted
+++ resolved
@@ -30,18 +30,12 @@
 }
 #[derive(Debug, Deserialize, PartialEq, Clone)]
 pub enum PixelTypeEnum {
-<<<<<<< HEAD
-    RE32F_IM32F,
-    RE16I_IM16I,
-    AMP8I_PHS8I,
-=======
     #[serde(rename = "RE32F_IM32F")]
     RE32FIM32F,
     #[serde(rename = "RE16I_IM16I")]
     RE16IIM16I,
     #[serde(rename = "AMP8I_PHS8I")]
     AMP8IPHS8I,
->>>>>>> 10e2f022
 }
 #[derive(Debug, Deserialize, PartialEq, Clone)]
 pub struct AmpTable {
