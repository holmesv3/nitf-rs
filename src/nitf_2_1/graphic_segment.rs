--- conflicted
+++ resolved
@@ -1,54 +1,10 @@
-<<<<<<< HEAD
-//! Graphic Segment Definition
-=======
 //! Graphic segment definition
->>>>>>> 3f8e9123
 use std::io::Read;
 use std::fmt::Display;
 use std::string::FromUtf8Error;
 
 use super::elements::graphic::*;
 
-<<<<<<< HEAD
-impl GraphicSegment {
-    pub fn from_reader(reader: &mut impl Read) -> Result<Self, FromUtf8Error> {
-        let mut graphseg = GraphicSegment::default();
-        reader.read(&mut graphseg.sy.val).unwrap();
-        reader.read(&mut graphseg.sid.val).unwrap();
-        reader.read(&mut graphseg.sname.val).unwrap();
-        reader.read(&mut graphseg.ssclas.val).unwrap();
-        reader.read(&mut graphseg.ssclsy.val).unwrap();
-        reader.read(&mut graphseg.sscode.val).unwrap();
-        reader.read(&mut graphseg.ssctlh.val).unwrap();
-        reader.read(&mut graphseg.ssrel.val).unwrap();
-        reader.read(&mut graphseg.ssdctp.val).unwrap();
-        reader.read(&mut graphseg.ssdcdt.val).unwrap();
-        reader.read(&mut graphseg.ssdcxm.val).unwrap();
-        reader.read(&mut graphseg.ssdg.val).unwrap();
-        reader.read(&mut graphseg.ssdgdt.val).unwrap();
-        reader.read(&mut graphseg.sscltx.val).unwrap();
-        reader.read(&mut graphseg.sscatp.val).unwrap();
-        reader.read(&mut graphseg.sscaut.val).unwrap();
-        reader.read(&mut graphseg.sscrsn.val).unwrap();
-        reader.read(&mut graphseg.sssrdt.val).unwrap();
-        reader.read(&mut graphseg.ssctln.val).unwrap();
-        reader.read(&mut graphseg.encryp.val).unwrap();
-        reader.read(&mut graphseg.sfmt.val).unwrap();
-        reader.read(&mut graphseg.sstruct.val).unwrap();
-        reader.read(&mut graphseg.sdlvl.val).unwrap();
-        reader.read(&mut graphseg.salvl.val).unwrap();
-        reader.read(&mut graphseg.sloc.val).unwrap();
-        reader.read(&mut graphseg.sbnd1.val).unwrap();
-        reader.read(&mut graphseg.scolor.val).unwrap();
-        reader.read(&mut graphseg.sbnd2.val).unwrap();
-        reader.read(&mut graphseg.sres2.val).unwrap();
-        reader.read(&mut graphseg.sxshdl.val).unwrap();
-        Ok(graphseg)
-    }
-}
-
-=======
->>>>>>> 3f8e9123
 #[derive(Default, Clone, Hash, Debug)]
 pub struct GraphicSegment {
     pub sy: SY,
@@ -84,40 +40,6 @@
 }
 impl Display for GraphicSegment {
     fn fmt(&self, f: &mut std::fmt::Formatter<'_>) -> std::fmt::Result {
-<<<<<<< HEAD
-        let mut out_str = String::default();
-        out_str += format!("{}", self.sy).as_ref();
-        out_str += format!("{}", self.sid).as_ref();
-        out_str += format!("{}", self.sname).as_ref();
-        out_str += format!("{}", self.ssclas).as_ref();
-        out_str += format!("{}", self.ssclsy).as_ref();
-        out_str += format!("{}", self.sscode).as_ref();
-        out_str += format!("{}", self.ssctlh).as_ref();
-        out_str += format!("{}", self.ssrel).as_ref();
-        out_str += format!("{}", self.ssdctp).as_ref();
-        out_str += format!("{}", self.ssdcdt).as_ref();
-        out_str += format!("{}", self.ssdcxm).as_ref();
-        out_str += format!("{}", self.ssdg).as_ref();
-        out_str += format!("{}", self.ssdgdt).as_ref();
-        out_str += format!("{}", self.sscltx).as_ref();
-        out_str += format!("{}", self.sscatp).as_ref();
-        out_str += format!("{}", self.sscaut).as_ref();
-        out_str += format!("{}", self.sscrsn).as_ref();
-        out_str += format!("{}", self.sssrdt).as_ref();
-        out_str += format!("{}", self.ssctln).as_ref();
-        out_str += format!("{}", self.encryp).as_ref();
-        out_str += format!("{}", self.sfmt).as_ref();
-        out_str += format!("{}", self.sstruct).as_ref();
-        out_str += format!("{}", self.sdlvl).as_ref();
-        out_str += format!("{}", self.salvl).as_ref();
-        out_str += format!("{}", self.sloc).as_ref();
-        out_str += format!("{}", self.sbnd1).as_ref();
-        out_str += format!("{}", self.scolor).as_ref();
-        out_str += format!("{}", self.sbnd2).as_ref();
-        out_str += format!("{}", self.sres2).as_ref();
-        out_str += format!("{}", self.sxshdl).as_ref();
-        write!(f, "GraphicSegment: [{}]", out_str)
-=======
         let mut out_str = String::default(); 
         out_str += format!("SY: {}", self.sy).as_ref();
         out_str += format!("SID: {}", self.sid).as_ref();
@@ -186,6 +108,5 @@
         reader.read(&mut gphx.sres2.val).unwrap();
         reader.read(&mut gphx.sxshdl.val).unwrap();
         Ok(gphx)
->>>>>>> 3f8e9123
     }
 }