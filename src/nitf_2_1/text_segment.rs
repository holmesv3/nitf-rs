<<<<<<< HEAD
//! Text Segment Definition
=======
//! Text segment definition
>>>>>>> 3f8e9123
use std::io::Read;
use std::fmt::Display;
use std::string::FromUtf8Error;

use super::elements::text::*;

<<<<<<< HEAD

=======
>>>>>>> 3f8e9123
#[derive(Default, Clone, Hash, Debug)]
pub struct TextSegment {
    pub te: TE,
    pub textid: TEXTID,
    pub txtalvl: TXTALVL,
    pub txtdt: TXTDT,
    pub txttitl: TXTTITL,
    pub tsclas: TSCLAS,
    pub tsclsy: TSCLSY,
    pub tscode: TSCODE,
    pub tsctlh: TSCTLH,
    pub tsrel: TSREL,
    pub tsdctp: TSDCTP,
    pub tsdcdt: TSDCDT,
    pub tsdcxm: TSDCXM,
    pub tsdg: TSDG,
    pub tsdgdt: TSDGDT,
    pub tsclttx: TSCLTTX,
    pub tscatp: TSCATP,
    pub tscaut: TSCAUT,
    pub tscsn: TSCSN,
    pub tssrdt: TSSRDT,
    pub tsctln: TSCTLN,
    pub encryp: ENCRYP,
    pub txtfmt: TXTFMT,
    pub txshdl: TXSHDL,
}
impl Display for TextSegment {
    fn fmt(&self, f: &mut std::fmt::Formatter<'_>) -> std::fmt::Result {
        let mut out_str = String::default();
        out_str += format!("{}", self.te).as_ref();
        out_str += format!("{}", self.textid).as_ref();
        out_str += format!("{}", self.txtalvl).as_ref();
        out_str += format!("{}", self.txtdt).as_ref();
        out_str += format!("{}", self.txttitl).as_ref();
        out_str += format!("{}", self.tsclas).as_ref();
        out_str += format!("{}", self.tsclsy).as_ref();
        out_str += format!("{}", self.tscode).as_ref();
        out_str += format!("{}", self.tsctlh).as_ref();
        out_str += format!("{}", self.tsrel).as_ref();
        out_str += format!("{}", self.tsdctp).as_ref();
        out_str += format!("{}", self.tsdcdt).as_ref();
        out_str += format!("{}", self.tsdcxm).as_ref();
        out_str += format!("{}", self.tsdg).as_ref();
        out_str += format!("{}", self.tsdgdt).as_ref();
        out_str += format!("{}", self.tsclttx).as_ref();
        out_str += format!("{}", self.tscatp).as_ref();
        out_str += format!("{}", self.tscaut).as_ref();
        out_str += format!("{}", self.tscsn).as_ref();
        out_str += format!("{}", self.tssrdt).as_ref();
        out_str += format!("{}", self.tsctln).as_ref();
        out_str += format!("{}", self.encryp).as_ref();
        out_str += format!("{}", self.txtfmt).as_ref();
        out_str += format!("{}", self.txshdl).as_ref();
<<<<<<< HEAD
        write!(f, "{}", out_str)
=======
        write!(f, "TextSegment: [{}]", out_str)
    }
}

impl TextSegment {
    pub fn  from_reader(reader: &mut impl Read) -> Result<Self, FromUtf8Error> {
        let mut txt_seg = TextSegment::default(); 
        reader.read(&mut txt_seg.te.val).unwrap();
        reader.read(&mut txt_seg.textid.val).unwrap();
        reader.read(&mut txt_seg.txtalvl.val).unwrap();
        reader.read(&mut txt_seg.txtdt.val).unwrap();
        reader.read(&mut txt_seg.txttitl.val).unwrap();
        reader.read(&mut txt_seg.tsclas.val).unwrap();
        reader.read(&mut txt_seg.tsclsy.val).unwrap();
        reader.read(&mut txt_seg.tscode.val).unwrap();
        reader.read(&mut txt_seg.tsctlh.val).unwrap();
        reader.read(&mut txt_seg.tsrel.val).unwrap();
        reader.read(&mut txt_seg.tsdctp.val).unwrap();
        reader.read(&mut txt_seg.tsdcdt.val).unwrap();
        reader.read(&mut txt_seg.tsdcxm.val).unwrap();
        reader.read(&mut txt_seg.tsdg.val).unwrap();
        reader.read(&mut txt_seg.tsdgdt.val).unwrap();
        reader.read(&mut txt_seg.tsclttx.val).unwrap();
        reader.read(&mut txt_seg.tscatp.val).unwrap();
        reader.read(&mut txt_seg.tscaut.val).unwrap();
        reader.read(&mut txt_seg.tscsn.val).unwrap();
        reader.read(&mut txt_seg.tssrdt.val).unwrap();
        reader.read(&mut txt_seg.tsctln.val).unwrap();
        reader.read(&mut txt_seg.encryp.val).unwrap();
        reader.read(&mut txt_seg.txtfmt.val).unwrap();
        reader.read(&mut txt_seg.txshdl.val).unwrap();
        Ok(txt_seg)
>>>>>>> 3f8e9123
    }
}<|MERGE_RESOLUTION|>--- conflicted
+++ resolved
@@ -1,18 +1,10 @@
-<<<<<<< HEAD
-//! Text Segment Definition
-=======
 //! Text segment definition
->>>>>>> 3f8e9123
 use std::io::Read;
 use std::fmt::Display;
 use std::string::FromUtf8Error;
 
 use super::elements::text::*;
 
-<<<<<<< HEAD
-
-=======
->>>>>>> 3f8e9123
 #[derive(Default, Clone, Hash, Debug)]
 pub struct TextSegment {
     pub te: TE,
@@ -67,9 +59,6 @@
         out_str += format!("{}", self.encryp).as_ref();
         out_str += format!("{}", self.txtfmt).as_ref();
         out_str += format!("{}", self.txshdl).as_ref();
-<<<<<<< HEAD
-        write!(f, "{}", out_str)
-=======
         write!(f, "TextSegment: [{}]", out_str)
     }
 }
@@ -102,6 +91,5 @@
         reader.read(&mut txt_seg.txtfmt.val).unwrap();
         reader.read(&mut txt_seg.txshdl.val).unwrap();
         Ok(txt_seg)
->>>>>>> 3f8e9123
     }
 }